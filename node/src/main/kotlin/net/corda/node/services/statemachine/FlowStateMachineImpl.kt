package net.corda.node.services.statemachine

import co.paralleluniverse.fibers.Fiber
import co.paralleluniverse.fibers.Fiber.parkAndSerialize
import co.paralleluniverse.fibers.FiberScheduler
import co.paralleluniverse.fibers.Suspendable
import co.paralleluniverse.strands.Strand
import co.paralleluniverse.strands.channels.Channel
import net.corda.core.concurrent.CordaFuture
import net.corda.core.context.InvocationContext
import net.corda.core.flows.*
import net.corda.core.identity.Party
import net.corda.core.internal.*
import net.corda.core.serialization.SerializationContext.UseCase
import net.corda.core.utilities.Try
import net.corda.core.utilities.debug
import net.corda.node.services.api.FlowAppAuditEvent
import net.corda.node.services.api.FlowPermissionAuditEvent
import net.corda.node.services.api.ServiceHubInternal
import net.corda.node.services.logging.pushToLoggingContext
import net.corda.node.services.statemachine.transitions.FlowContinuation
import net.corda.node.services.statemachine.transitions.StateMachine
import net.corda.nodeapi.internal.persistence.CordaPersistence
import net.corda.nodeapi.internal.persistence.DatabaseTransaction
import org.slf4j.Logger
import org.slf4j.LoggerFactory
import org.slf4j.MDC
import java.util.concurrent.TimeUnit
import kotlin.reflect.KProperty1

class FlowPermissionException(message: String) : FlowException(message)

class TransientReference<out A>(@Transient val value: A)

class FlowStateMachineImpl<R>(override val id: StateMachineRunId,
                              override val logic: FlowLogic<R>,
                              scheduler: FiberScheduler
) : Fiber<Unit>(id.toString(), scheduler), FlowStateMachine<R>, FlowFiber {
    companion object {
        /**
         * Return the current [FlowStateMachineImpl] or null if executing outside of one.
         */
        fun currentStateMachine(): FlowStateMachineImpl<*>? = Strand.currentStrand() as? FlowStateMachineImpl<*>

        private val log: Logger = LoggerFactory.getLogger("net.corda.flow")

        private val SERIALIZER_BLOCKER = Fiber::class.java.getDeclaredField("SERIALIZER_BLOCKER").apply { isAccessible = true }.get(null)
    }

    override val serviceHub get() = getTransientField(TransientValues::serviceHub)

    data class TransientValues(
            val eventQueue: Channel<Event>,
            val resultFuture: CordaFuture<Any?>,
            val database: CordaPersistence,
            val transitionExecutor: TransitionExecutor,
            val actionExecutor: ActionExecutor,
            val stateMachine: StateMachine,
            val serviceHub: ServiceHubInternal,
            val serialization: StateMachineSerialization,
            val persistence: StateMachinePersistence)

    internal var transientValues: TransientReference<TransientValues>? = null
    internal var transientState: TransientReference<StateMachineState>? = null

    /**
     * What sender identifier to put on messages sent by this flow.  This will either be the identifier for the current
     * state machine manager / messaging client, or null to indicate this flow is restored from a checkpoint and
     * the de-duplication of messages it sends should not be optimised since this could be unreliable.
     */
    override val ourSenderUUID: String?
        get() = transientState?.value?.senderUUID

    private fun <A> getTransientField(field: KProperty1<TransientValues, A>): A {
        val suppliedValues = transientValues ?: throw IllegalStateException("${field.name} wasn't supplied!")
        return field.get(suppliedValues.value)
    }

    private fun extractThreadLocalTransaction(): TransientReference<DatabaseTransaction> {
        return TransientReference(getTransientField(TransientValues::persistence).removeContextTransaction())
    }

    /**
     * Return the logger for this state machine. The logger name incorporates [id] and so including it in the log message
     * is not necessary.
     */
    override val logger = log
    override val resultFuture: CordaFuture<R> get() = uncheckedCast(getTransientField(TransientValues::resultFuture))
    override val context: InvocationContext get() = transientState!!.value.checkpoint.invocationContext
    override val ourIdentity: Party get() = transientState!!.value.checkpoint.ourIdentity
    internal var hasSoftLockedStates: Boolean = false
        set(value) {
            if (value) field = value else throw IllegalArgumentException("Can only set to true")
        }

     /**
     * Processes an event by creating the associated transition and executing it using the given executor.
     * Try to avoid using this directly, instead use [processEventsUntilFlowIsResumed] or [processEventImmediately]
     * instead.
     */
    @Suspendable
    private fun processEvent(transitionExecutor: TransitionExecutor, event: Event): FlowContinuation {
        val stateMachine = getTransientField(TransientValues::stateMachine)
        val oldState = transientState!!.value
        val actionExecutor = getTransientField(TransientValues::actionExecutor)
        val transition = stateMachine.transition(event, oldState)
        val (continuation, newState) = transitionExecutor.executeTransition(this, oldState, event, transition, actionExecutor)
        transientState = TransientReference(newState)
        return continuation
    }

    /**
     * Processes the events in the event queue until a transition indicates that control should be returned to user code
     * in the form of a regular resume or a throw of an exception. Alternatively the transition may abort the fiber
     * completely.
     *
     * @param isDbTransactionOpenOnEntry indicates whether a DB transaction is expected to be present before the
     *   processing of the eventloop. Purely used for internal invariant checks.
     * @param isDbTransactionOpenOnExit indicates whether a DB transaction is expected to be present once the eventloop
     *   processing finished. Purely used for internal invariant checks.
     */
    @Suspendable
    private fun processEventsUntilFlowIsResumed(isDbTransactionOpenOnEntry: Boolean, isDbTransactionOpenOnExit: Boolean): Any? {
        val persistence = TransientReference(getTransientField(TransientValues::persistence))
        persistence.value.checkContextTransaction(isDbTransactionOpenOnEntry)
        val transitionExecutor = getTransientField(TransientValues::transitionExecutor)
        val eventQueue = getTransientField(TransientValues::eventQueue)
        try {
            eventLoop@ while (true) {
                val nextEvent = eventQueue.receive()
                val continuation = processEvent(transitionExecutor, nextEvent)
                when (continuation) {
                    is FlowContinuation.Resume -> return continuation.result
                    is FlowContinuation.Throw -> {
                        continuation.throwable.fillInStackTrace()
                        throw continuation.throwable
                    }
                    FlowContinuation.ProcessEvents -> continue@eventLoop
                    FlowContinuation.Abort -> abortFiber()
                }
            }
        } finally {
            persistence.value.checkContextTransaction(isDbTransactionOpenOnExit)
        }
    }

    /**
     * Immediately processes the passed in event. Always called with an open database transaction.
     *
     * @param event the event to be processed.
     * @param isDbTransactionOpenOnEntry indicates whether a DB transaction is expected to be present before the
     *   processing of the event. Purely used for internal invariant checks.
     * @param isDbTransactionOpenOnExit indicates whether a DB transaction is expected to be present once the event
     *   processing finished. Purely used for internal invariant checks.
     */
    @Suspendable
    private fun processEventImmediately(event: Event, isDbTransactionOpenOnEntry: Boolean, isDbTransactionOpenOnExit: Boolean): FlowContinuation {
        val persistence = TransientReference(getTransientField(TransientValues::persistence))
        persistence.value.checkContextTransaction(isDbTransactionOpenOnEntry)
        val transitionExecutor = getTransientField(TransientValues::transitionExecutor)
        val continuation = processEvent(transitionExecutor, event)
        persistence.value.checkContextTransaction(isDbTransactionOpenOnExit)
        return continuation
    }

    fun setLoggingContext() {
        context.pushToLoggingContext()
        MDC.put("flow-id", id.uuid.toString())
        MDC.put("fiber-id", this.getId().toString())
    }

    @Suspendable
    override fun run() {
        logic.stateMachine = this

        setLoggingContext()

        initialiseFlow()

        logger.debug { "Calling flow: $logic" }
        val startTime = System.nanoTime()
        val resultOrError = try {
            val result = logic.call()
            suspend(FlowIORequest.WaitForSessionConfirmations, maySkipCheckpoint = true)
            Try.Success(result)
        } catch (throwable: Throwable) {
            logger.info("Flow threw exception... sending to flow hospital", throwable)
            Try.Failure<R>(throwable)
        }
        val softLocksId = if (hasSoftLockedStates) logic.runId.uuid else null
        val finalEvent = when (resultOrError) {
            is Try.Success -> {
                Event.FlowFinish(resultOrError.value, softLocksId)
            }
            is Try.Failure -> {
                Event.Error(resultOrError.exception)
            }
        }
        // Immediately process the last event. This is to make sure the transition can assume that it has an open
        // database transaction.
        val continuation = processEventImmediately(
                finalEvent,
                isDbTransactionOpenOnEntry = true,
                isDbTransactionOpenOnExit = false
        )
        if (continuation == FlowContinuation.ProcessEvents) {
            // This can happen in case there was an error and there are further things to do e.g. to propagate it.
            processEventsUntilFlowIsResumed(
                    isDbTransactionOpenOnEntry = false,
                    isDbTransactionOpenOnExit = false
            )
        }

        recordDuration(startTime)
    }

    @Suspendable
    private fun initialiseFlow() {
        processEventsUntilFlowIsResumed(
                isDbTransactionOpenOnEntry = false,
                isDbTransactionOpenOnExit = true
        )
    }

    @Suspendable
    override fun <R> subFlow(subFlow: FlowLogic<R>): R {
        processEventImmediately(
                Event.EnterSubFlow(subFlow.javaClass, serviceHub.createSubFlowVersion(subFlow)),
                isDbTransactionOpenOnEntry = true,
                isDbTransactionOpenOnExit = true
        )
        return try {
            subFlow.call()
        } finally {
            processEventImmediately(
                    Event.LeaveSubFlow,
                    isDbTransactionOpenOnEntry = true,
                    isDbTransactionOpenOnExit = true
            )
        }
    }

    @Suspendable
    override fun initiateFlow(party: Party): FlowSession {
        val resume = processEventImmediately(
                Event.InitiateFlow(party),
                isDbTransactionOpenOnEntry = true,
                isDbTransactionOpenOnExit = true
        ) as FlowContinuation.Resume
        return resume.result as FlowSession
    }

    @Suspendable
    private fun abortFiber(): Nothing {
        while (true) {
            Fiber.park()
        }
    }

    // TODO Dummy implementation of access to application specific permission controls and audit logging
    override fun checkFlowPermission(permissionName: String, extraAuditData: Map<String, String>) {
        val permissionGranted = true // TODO define permission control service on ServiceHubInternal and actually check authorization.
        val checkPermissionEvent = FlowPermissionAuditEvent(
                serviceHub.clock.instant(),
                context,
                "Flow Permission Required: $permissionName",
                extraAuditData,
                logic.javaClass,
                id,
                permissionName,
                permissionGranted)
        serviceHub.auditService.recordAuditEvent(checkPermissionEvent)
        @Suppress("ConstantConditionIf")
        if (!permissionGranted) {
            throw FlowPermissionException("User ${context.principal()} not permissioned for $permissionName on flow $id")
        }
    }

    // TODO Dummy implementation of access to application specific audit logging
    override fun recordAuditEvent(eventType: String, comment: String, extraAuditData: Map<String, String>) {
        val flowAuditEvent = FlowAppAuditEvent(
                serviceHub.clock.instant(),
                context,
                comment,
                extraAuditData,
                logic.javaClass,
                id,
                eventType)
        serviceHub.auditService.recordAuditEvent(flowAuditEvent)
    }

    @Suspendable
    override fun flowStackSnapshot(flowClass: Class<out FlowLogic<*>>): FlowStackSnapshot? {
        return FlowStackSnapshotFactory.instance.getFlowStackSnapshot(flowClass)
    }

    override fun persistFlowStackSnapshot(flowClass: Class<out FlowLogic<*>>) {
        FlowStackSnapshotFactory.instance.persistAsJsonFile(flowClass, serviceHub.configuration.baseDirectory, id)
    }

    @Suspendable
    override fun <R : Any> suspend(ioRequest: FlowIORequest<R>, maySkipCheckpoint: Boolean): R {
        val serialization = TransientReference(getTransientField(TransientValues::serialization))
        val persistence = TransientReference(getTransientField(TransientValues::persistence))
        val transaction = extractThreadLocalTransaction()
        parkAndSerialize { _, _ ->
<<<<<<< HEAD
            logger.trace("Suspended on {}", ioRequest)
            persistence.value.setContextTransaction(transaction.value)
            val event = try {
                Event.Suspend(
                        ioRequest = ioRequest,
                        maySkipCheckpoint = maySkipCheckpoint,
                        fiber = serialization.value.serialize(this, UseCase.Checkpoint))
=======
            logger.trace { "Suspended on $ioRequest" }

            // Will skip checkpoint if there are any idempotent flows in the subflow stack.
            val skipPersistingCheckpoint = containsIdempotentFlows() || maySkipCheckpoint

            contextTransactionOrNull = transaction.value
            val event = try {
                Event.Suspend(
                        ioRequest = ioRequest,
                        maySkipCheckpoint = skipPersistingCheckpoint,
                        fiber = this.serialize(context = serializationContext.value)
                )
>>>>>>> baa64795
            } catch (throwable: Throwable) {
                Event.Error(throwable)
            }

            // We must commit the database transaction before returning from this closure otherwise Quasar may schedule
            // other fibers, so we process the event immediately
            val continuation = processEventImmediately(
                    event,
                    isDbTransactionOpenOnEntry = true,
                    isDbTransactionOpenOnExit = false
            )
            require(continuation == FlowContinuation.ProcessEvents)
            unpark(SERIALIZER_BLOCKER)
        }
        setLoggingContext()
        return uncheckedCast(processEventsUntilFlowIsResumed(
                isDbTransactionOpenOnEntry = false,
                isDbTransactionOpenOnExit = true
        ))
    }

    private fun containsIdempotentFlows(): Boolean {
        val subFlowStack = snapshot().checkpoint.subFlowStack
        return subFlowStack.any { IdempotentFlow::class.java.isAssignableFrom(it.flowClass) }
    }

    @Suspendable
    override fun scheduleEvent(event: Event) {
        getTransientField(TransientValues::eventQueue).send(event)
    }

    override fun snapshot(): StateMachineState {
        return transientState!!.value
    }

    override val stateMachine get() = getTransientField(TransientValues::stateMachine)

    /**
     * Records the duration of this flow – from call() to completion or failure.
     * Note that the duration will include the time the flow spent being parked, and not just the total
     * execution time.
     */
    private fun recordDuration(startTime: Long, success: Boolean = true) {
        val timerName = "FlowDuration.${if (success) "Success" else "Failure"}.${logic.javaClass.name}"
        val timer = serviceHub.monitoringService.metrics.timer(timerName)
        // Start time gets serialized along with the fiber when it suspends
        val duration = System.nanoTime() - startTime
        timer.update(duration, TimeUnit.NANOSECONDS)
    }
}

val Class<out FlowLogic<*>>.flowVersionAndInitiatingClass: Pair<Int, Class<out FlowLogic<*>>>
    get() {
        var current: Class<*> = this
        var found: Pair<Int, Class<out FlowLogic<*>>>? = null
        while (true) {
            val annotation = current.getDeclaredAnnotation(InitiatingFlow::class.java)
            if (annotation != null) {
                if (found != null) throw IllegalArgumentException("${InitiatingFlow::class.java.name} can only be annotated once")
                require(annotation.version > 0) { "Flow versions have to be greater or equal to 1" }
                found = annotation.version to uncheckedCast(current)
            }
            current = current.superclass
                    ?: return found
                    ?: throw IllegalArgumentException("$name, as a flow that initiates other flows, must be annotated with " +
                    "${InitiatingFlow::class.java.name}. See https://docs.corda.net/api-flows.html#flowlogic-annotations.")
        }
    }

val Class<out FlowLogic<*>>.appName: String
    get() {
        val jarFile = protectionDomain.codeSource.location.toPath()
        return if (jarFile.isRegularFile() && jarFile.toString().endsWith(".jar")) {
            jarFile.fileName.toString().removeSuffix(".jar")
        } else {
            "<unknown>"
        }
    }<|MERGE_RESOLUTION|>--- conflicted
+++ resolved
@@ -304,28 +304,15 @@
         val persistence = TransientReference(getTransientField(TransientValues::persistence))
         val transaction = extractThreadLocalTransaction()
         parkAndSerialize { _, _ ->
-<<<<<<< HEAD
             logger.trace("Suspended on {}", ioRequest)
+            // Will skip checkpoint if there are any idempotent flows in the subflow stack.
+            val skipPersistingCheckpoint = containsIdempotentFlows() || maySkipCheckpoint
             persistence.value.setContextTransaction(transaction.value)
             val event = try {
                 Event.Suspend(
                         ioRequest = ioRequest,
-                        maySkipCheckpoint = maySkipCheckpoint,
+                        maySkipCheckpoint = skipPersistingCheckpoint,
                         fiber = serialization.value.serialize(this, UseCase.Checkpoint))
-=======
-            logger.trace { "Suspended on $ioRequest" }
-
-            // Will skip checkpoint if there are any idempotent flows in the subflow stack.
-            val skipPersistingCheckpoint = containsIdempotentFlows() || maySkipCheckpoint
-
-            contextTransactionOrNull = transaction.value
-            val event = try {
-                Event.Suspend(
-                        ioRequest = ioRequest,
-                        maySkipCheckpoint = skipPersistingCheckpoint,
-                        fiber = this.serialize(context = serializationContext.value)
-                )
->>>>>>> baa64795
             } catch (throwable: Throwable) {
                 Event.Error(throwable)
             }
